import ast
from datetime import datetime
from logging import getLogger

from authorize import AuthorizeClient, AuthorizeResponseError, CreditCard
from django.conf import settings

import stars.apps.institutions.models

logger = getLogger('stars')


class CreditCardProcessingError(Exception):
    pass


class CreditCardPaymentProcessor(object):
    """
        Processes credit card payments.
    """
    def process_subscription_payment(self,
                                     subscription,
                                     user,
                                     amount,
                                     card_num,
                                     exp_date,
                                     cvv):
        """
            Processes a subscription credit card payment.
        """
        product = {'price': amount,
                   'quantity': 1,
                   'name': 'STARS Subscription Purchase'}

        result = self._process_payment(card_num=card_num,
                                       exp_date=exp_date,
                                       cvv=cvv,
                                       products=[product])

        if result['cleared'] and result['trans_id']:

            payment = stars.apps.institutions.models.SubscriptionPayment(
                subscription=subscription,
                date=datetime.now(),
                amount=amount,
                user=user,
                method='credit',
                confirmation=str(result['trans_id']))
            payment.save()

        else:
            raise CreditCardProcessingError(result['msg'])

        return payment

    def _process_payment(self,
                         card_num,
                         exp_date,
                         cvv,
                         products,
                         login=settings.AUTHORIZENET_LOGIN,
                         key=settings.AUTHORIZENET_KEY):
        """
            Connects to Authorize.net and processes a payment.

            products: [{'name': '', 'price': #.#, 'quantity': #},]
        """
        client = AuthorizeClient(login,
                                 key,
                                 test=False,
                                 debug=settings.AUTHORIZE_CLIENT_DEBUG)
        # exp_date is MMYYYY.
        year = int(exp_date[2:])
        month = int(exp_date[:2])

        try:
            cc = CreditCard(card_num, year, month, cvv)
        except Exception as ex:
            raise CreditCardProcessingError(str(ex))

        total = 0.0
        for product in products:
            total += product['price'] * product['quantity']

        try:
            transaction = client.card(cc).capture(total)
<<<<<<< HEAD
        except AuthorizeResponseError as exc:
            logger.error("Payment denied. %s" % str(exc))
            return {'cleared': False,
                    'reason_code': exc.full_response['response_reason_code'],
                    'msg': exc.full_response['response_reason_text'],
=======
        except AuthorizeResponseError as are:
            logger.error("AuthorizeResponseError: %s" % str(are))
            return {'cleared': False,
                    'reason_code': None,
                    'msg': ("Sorry, but there was an error processing "
                            "your credit card. STARS staff have been "
                            "notified."),
>>>>>>> af89ac52
                    'conf': None,
                    'trans_id': None}

        if transaction.full_response['response_code'] == '1':
            # Success.
            return {'cleared': True,
                    'reason_code': None,
                    'msg': None,
                    'conf': transaction.full_response['authorization_code'],
                    'trans_id': transaction.full_response['transaction_id']}
        else:
            logger.error("Payment denied. %s" % transaction.full_response[
                'response_reason_text'])
            return {'cleared': False,
                    'reason_code': transaction.full_response[
                        'response_reason_code'],
                    'msg': transaction.full_response['response_reason_text'],
                    'conf': transaction.full_response['authorization_code'],
                    'trans_id': transaction.full_response['transaction_id']}<|MERGE_RESOLUTION|>--- conflicted
+++ resolved
@@ -84,21 +84,11 @@
 
         try:
             transaction = client.card(cc).capture(total)
-<<<<<<< HEAD
         except AuthorizeResponseError as exc:
             logger.error("Payment denied. %s" % str(exc))
             return {'cleared': False,
                     'reason_code': exc.full_response['response_reason_code'],
                     'msg': exc.full_response['response_reason_text'],
-=======
-        except AuthorizeResponseError as are:
-            logger.error("AuthorizeResponseError: %s" % str(are))
-            return {'cleared': False,
-                    'reason_code': None,
-                    'msg': ("Sorry, but there was an error processing "
-                            "your credit card. STARS staff have been "
-                            "notified."),
->>>>>>> af89ac52
                     'conf': None,
                     'trans_id': None}
 
