--- conflicted
+++ resolved
@@ -142,13 +142,9 @@
 
         key = key or settings.AUTHORIZENET_KEY
 
-<<<<<<< HEAD
-        client = AuthorizeClient(login, key)
-=======
         client = AuthorizeClient(settings.AUTHORIZENET_LOGIN,
                                  settings.AUTHORIZENET_KEY,
                                  debug=settings.DEBUG)
->>>>>>> 2ffb94be
 
         # exp_date is MMYYYY.
         year = int(payment_context['exp_date'][2:])
