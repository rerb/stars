--- conflicted
+++ resolved
@@ -53,11 +53,7 @@
 
         tabular_field_dict = {
             "numRows": 1,
-<<<<<<< HEAD
-            "fields": [["1"]],
-=======
             "fields": [['']],
->>>>>>> ad4240f1
             "rowHeadings": ["Row 1"],
             "colHeadings": ["Col 1"],
             "numCols": 1}
