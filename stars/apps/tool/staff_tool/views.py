from datetime import date
from logging import getLogger
from logical_rules.mixins import RulesMixin
from django_celery_downloader.views import StartExportView, DownloadExportView

from django.core.urlresolvers import reverse
from django.http import HttpResponseRedirect, Http404
from django.db.models import Min
from django.utils.decorators import method_decorator
from django.views.generic import CreateView, UpdateView, ListView, TemplateView

from stars.apps.accounts.utils import respond
from stars.apps.accounts.decorators import user_is_staff
from stars.apps.institutions.models import (Institution,
                                            SubscriptionPayment,
                                            Subscription)
from stars.apps.institutions.views import SortableTableView
from stars.apps.submissions.models import SubmissionSet
from stars.apps.tool.staff_tool.forms import PaymentForm
from stars.apps.tool.mixins import InstitutionToolMixin
from stars.apps.third_parties.models import ThirdParty
from stars.apps.tasks.notifications import add_months

from tasks import build_accrual_report_csv

logger = getLogger('stars.request')


@user_is_staff
def institutions_search(request):
    """
        Provides a search page for Institutions
    """
    return respond(request, 'tool/admin/institutions/institution_search.html',
                   {})


@user_is_staff
def select_institution(request, id):
    """
        The admin tool for selecting a particular institution
    """
    institution = Institution.objects.get(id=id)
    if not institution:
        raise Http404("No such institution.")
    redirect_url = request.GET.get('redirect',
                                   reverse('tool-summary',
                                           args=(institution.slug,)))
    return HttpResponseRedirect(redirect_url)

<<<<<<< HEAD
# @user_is_staff
# def latest_payments(request):
#     """
#         A list of institutions with their latest payment
#     """
#     # Select the latest payment for each institution -
#     # The query I want is something like:
#     # SELECT payment, submissionset__institution FROM Payment GROUP BY submissionset__institution__id  HAVING  payment.date = MAX(payment.date)
#     # But I can't figure out how to get Django to do this in single query - closest I can come is:
#     #    institutions = Institution.objects.annotate(latest_payment=Max('submissionset__payment__date'))
#     #  but that annotates each institution with the latest payment DATE - not the Payment object :-(  So...
#     # - First a query to get the id's for latest payment for each institution
#     # - Then a query to get the actual objects - seems like there must be a direct way here....
#     from django.db.models import Max
# #    payment_ids = Payment.objects.values('submissionset__institution').annotate(latest_payment=Max('date')).values('id')
#     payments = Payment.objects.all().order_by('-date').select_related('submissionset', 'submissionset__institution')
#
#     template = "tool/admin/payments/latest.html"
#     return respond(request, template, {'payment_list':payments})


@user_is_staff
def overview_report(request):
    """
        Provide a quick summary report
    """

    all_institutions = Institution.objects.all()
    all_snapshotted_submissionsets = (SubmissionSet.objects.filter(status='f')
                                      .values_list('institution', flat=True))
    participants = 0
    respondents = 0
    count = 0
    c = 0
    for inst in all_institutions:
        if inst.is_participant:
            participants += 1
        else:
            respondents += 1
        if inst.subscription_set.count() == 0:
            count += 1
        if inst.id in all_snapshotted_submissionsets:
            c += 1

    context = {
        "current_participants": participants,
        "current_respondents": respondents,
    }

    context["registered_respondents"] = count
    context['third_party_list'] = ThirdParty.objects.all()
    context['snapshot_count'] = SubmissionSet.objects.filter(
        status='f').count()
    context['institutions_with_snapshots'] = c

    template = "tool/admin/reports/quick_overview.html"

    return respond(request, template, context)


@user_is_staff
def financial_report(request):
    """
        Provide a quick summary for board reports
    """

    d = today = date.today()
    participants_today = Subscription.objects.filter(
        start_date__lte=d).filter(end_date__gte=d).count()
    d = last_year = add_months(d, -12)
    participants_last_year = Subscription.objects.filter(
        start_date__lte=d).filter(end_date__gte=d).count()

    d = date(year=2009, month=10, day=1)
    tbl = []
    while d <= date.today():

        subs = Subscription.objects.filter(
            start_date__lte=d).filter(end_date__gte=d)

        revenue = 0
        payments = SubscriptionPayment.objects.filter(
            date__year=d.year).filter(date__month=d.month)
        for p in payments:
            revenue += p.amount

        participants = subs.count()

        tbl.append({
            'date': add_months(d, -1),
            'participants': participants,
            'revenue': revenue})

        d = add_months(d, 1)

    context = {
        'object_list': tbl,
        'today': today,
        'participants_today': participants_today,
        'last_year': last_year,
        'participants_last_year': participants_last_year}
    template = "tool/admin/reports/financial.html"
    return respond(request, template, context)

=======
>>>>>>> 237adf4b

class ReportMixin(RulesMixin):

    def update_logical_rules(self):
        super(ReportMixin, self).update_logical_rules()
        self.add_logical_rule({
            'name': 'user_is_staff',
            'param_callbacks': [('user', 'get_request_user')],
        })


<<<<<<< HEAD
class AccrualReport(ReportMixin, ListView):

    model = SubscriptionPayment
    template_name = 'tool/admin/reports/accrual_report.html'

    def get_queryset(self):
        year = self.request.GET.get('year', 2015)
        try:
            y = int(year)
        except:
            y = 2015
        qs = SubscriptionPayment.objects.all()
        qs = qs.filter(date__year=y).order_by("date")
        return qs

    def get_context_data(self, **kwargs):
        _c = super(AccrualReport, self).get_context_data(**kwargs)
        year = self.request.GET.get('year', 2015)
        try:
            y = int(year)
        except:
            y = 2015
        _c['year'] = y
        _c['today'] = date.today()
        return _c


class AccrualExcelView(ReportMixin, StartExportView):
    """
        Populates the download modal and triggers task
    """
    export_method = build_accrual_report_csv
    download_url_name = "accrual_download"

    def get_task_params(self):
        return self.kwargs['year']

    def get_download_url(self, task):
        """ Useful if your download url will be dynamic """
        return reverse(
            self.download_url_name,
            args=[self.kwargs['year'], task])


class AccrualExcelDownloadView(ReportMixin, DownloadExportView):
    """
        Returns the result of the task (hopefully an excel export)
    """
    content_type = 'text/csv'
    extension = "csv"

    def get_filename(self):
        return "%s_Accrual_Report" % self.kwargs['year']


=======
>>>>>>> 237adf4b
class InstitutionList(ReportMixin, SortableTableView):
    """
        A quick report on registration for Jillian
        Institution Name
        Reg date
        Renewal Date
        Submission date
    """
    template_name = "tool/admin/institutions/institution_list.html"

    @method_decorator(user_is_staff)
    def render(self, request, *args, **kwargs):
        return super(InstitutionList, self).render(request, *args, **kwargs)

    default_key = 'name'
    default_rev = '-'
    secondary_order_field = 'name'
    columns = [
        {
            'key': 'name',
            'sort_field': 'name',
            'title': 'Institution',
        },
        {
            'key': 'rating',
            'sort_field': 'current_rating',
            'title': 'Rating',
        },
        {
            'key': 'version',
            'sort_field': 'current_submission__creditset__version',
            'title': 'Version',
        },
        {
            'key': 'participation',
            'sort_field': 'is_participant',
            'title': 'Access Level',
        },
        {
            'key': 'contact_email',
            'sort_field': 'contact_email',
            'title': 'Liaison',
        },
        {
            'key': 'submission',
            'sort_field': 'rated_submission__date_submitted',
            'title': 'Submission Date',
        },
        # {
        #     'key':'subscription',
        #     'sort_field':'current_subscription__start_date',
        #     'title':'Subscription',
        # },
    ]

    def get_queryset(self):
        return (Institution.objects
                .annotate(reg_date=Min('subscription__start_date'))
                .select_related(
                    'current_rating',
                    'current_submission',
<<<<<<< HEAD
                    'current_submission__creditset__version'
                )
                )


class SubscriptionPaymentBaseMixin(InstitutionToolMixin):

    model = SubscriptionPayment
    form_class = PaymentForm
    template_name = 'tool/manage/payment_edit.html'

    def update_logical_rules(self):
        super(SubscriptionPaymentBaseMixin, self).update_logical_rules()
        self.add_logical_rule({
            'name': 'user_is_staff',
            'param_callbacks': [('user', 'get_request_user')],
        })

    def get_form_kwargs(self):
        """
        Returns the keyword arguments for instantiating the form.
        """
        kwargs = super(SubscriptionPaymentBaseMixin, self).get_form_kwargs()
        kwargs.update({
            'current_user':
            self.request.user
        })
        return kwargs

    def get_success_url(self):
        return reverse('institution-payments',
                       kwargs={'institution_slug': self.get_institution().slug})


class AddSubscriptionPayment(SubscriptionPaymentBaseMixin, CreateView):

    def get_form_kwargs(self):
        """
        Returns the keyword arguments for instantiating the form.
        """
        kwargs = super(AddSubscriptionPayment, self).get_form_kwargs()
        kwargs.update({
            'instance':
            SubscriptionPayment(subscription=self.get_subscription(),
                                date=date.today())
        })
        return kwargs

    def form_valid(self, form):
        """
            Update the subscription before responding
        """
        self.object = form.save()
        subscription = self.get_subscription()
        amount_paid = self.object.amount
        if subscription.amount_due < amount_paid:
            logger.error("Payment is greater than amount due for: %s"
                         % subscription)
        if subscription.amount_due >= amount_paid:
            if subscription.amount_due > amount_paid:
                logger.info("Payment is less than amount due for: %s"
                            % subscription)
            subscription.amount_due -= amount_paid
            if subscription.amount_due == 0:
                subscription.paid_in_full = True
            subscription.save()

        return super(AddSubscriptionPayment, self).form_valid(form)


class EditSubscriptionPayment(SubscriptionPaymentBaseMixin, UpdateView):

    def get_object(self):
        return self.get_payment()
=======
                    'current_submission__creditset__version',
                    'is_participant'
                )
                )
>>>>>>> 237adf4b
<|MERGE_RESOLUTION|>--- conflicted
+++ resolved
@@ -48,113 +48,6 @@
                                            args=(institution.slug,)))
     return HttpResponseRedirect(redirect_url)
 
-<<<<<<< HEAD
-# @user_is_staff
-# def latest_payments(request):
-#     """
-#         A list of institutions with their latest payment
-#     """
-#     # Select the latest payment for each institution -
-#     # The query I want is something like:
-#     # SELECT payment, submissionset__institution FROM Payment GROUP BY submissionset__institution__id  HAVING  payment.date = MAX(payment.date)
-#     # But I can't figure out how to get Django to do this in single query - closest I can come is:
-#     #    institutions = Institution.objects.annotate(latest_payment=Max('submissionset__payment__date'))
-#     #  but that annotates each institution with the latest payment DATE - not the Payment object :-(  So...
-#     # - First a query to get the id's for latest payment for each institution
-#     # - Then a query to get the actual objects - seems like there must be a direct way here....
-#     from django.db.models import Max
-# #    payment_ids = Payment.objects.values('submissionset__institution').annotate(latest_payment=Max('date')).values('id')
-#     payments = Payment.objects.all().order_by('-date').select_related('submissionset', 'submissionset__institution')
-#
-#     template = "tool/admin/payments/latest.html"
-#     return respond(request, template, {'payment_list':payments})
-
-
-@user_is_staff
-def overview_report(request):
-    """
-        Provide a quick summary report
-    """
-
-    all_institutions = Institution.objects.all()
-    all_snapshotted_submissionsets = (SubmissionSet.objects.filter(status='f')
-                                      .values_list('institution', flat=True))
-    participants = 0
-    respondents = 0
-    count = 0
-    c = 0
-    for inst in all_institutions:
-        if inst.is_participant:
-            participants += 1
-        else:
-            respondents += 1
-        if inst.subscription_set.count() == 0:
-            count += 1
-        if inst.id in all_snapshotted_submissionsets:
-            c += 1
-
-    context = {
-        "current_participants": participants,
-        "current_respondents": respondents,
-    }
-
-    context["registered_respondents"] = count
-    context['third_party_list'] = ThirdParty.objects.all()
-    context['snapshot_count'] = SubmissionSet.objects.filter(
-        status='f').count()
-    context['institutions_with_snapshots'] = c
-
-    template = "tool/admin/reports/quick_overview.html"
-
-    return respond(request, template, context)
-
-
-@user_is_staff
-def financial_report(request):
-    """
-        Provide a quick summary for board reports
-    """
-
-    d = today = date.today()
-    participants_today = Subscription.objects.filter(
-        start_date__lte=d).filter(end_date__gte=d).count()
-    d = last_year = add_months(d, -12)
-    participants_last_year = Subscription.objects.filter(
-        start_date__lte=d).filter(end_date__gte=d).count()
-
-    d = date(year=2009, month=10, day=1)
-    tbl = []
-    while d <= date.today():
-
-        subs = Subscription.objects.filter(
-            start_date__lte=d).filter(end_date__gte=d)
-
-        revenue = 0
-        payments = SubscriptionPayment.objects.filter(
-            date__year=d.year).filter(date__month=d.month)
-        for p in payments:
-            revenue += p.amount
-
-        participants = subs.count()
-
-        tbl.append({
-            'date': add_months(d, -1),
-            'participants': participants,
-            'revenue': revenue})
-
-        d = add_months(d, 1)
-
-    context = {
-        'object_list': tbl,
-        'today': today,
-        'participants_today': participants_today,
-        'last_year': last_year,
-        'participants_last_year': participants_last_year}
-    template = "tool/admin/reports/financial.html"
-    return respond(request, template, context)
-
-=======
->>>>>>> 237adf4b
 
 class ReportMixin(RulesMixin):
 
@@ -166,64 +59,6 @@
         })
 
 
-<<<<<<< HEAD
-class AccrualReport(ReportMixin, ListView):
-
-    model = SubscriptionPayment
-    template_name = 'tool/admin/reports/accrual_report.html'
-
-    def get_queryset(self):
-        year = self.request.GET.get('year', 2015)
-        try:
-            y = int(year)
-        except:
-            y = 2015
-        qs = SubscriptionPayment.objects.all()
-        qs = qs.filter(date__year=y).order_by("date")
-        return qs
-
-    def get_context_data(self, **kwargs):
-        _c = super(AccrualReport, self).get_context_data(**kwargs)
-        year = self.request.GET.get('year', 2015)
-        try:
-            y = int(year)
-        except:
-            y = 2015
-        _c['year'] = y
-        _c['today'] = date.today()
-        return _c
-
-
-class AccrualExcelView(ReportMixin, StartExportView):
-    """
-        Populates the download modal and triggers task
-    """
-    export_method = build_accrual_report_csv
-    download_url_name = "accrual_download"
-
-    def get_task_params(self):
-        return self.kwargs['year']
-
-    def get_download_url(self, task):
-        """ Useful if your download url will be dynamic """
-        return reverse(
-            self.download_url_name,
-            args=[self.kwargs['year'], task])
-
-
-class AccrualExcelDownloadView(ReportMixin, DownloadExportView):
-    """
-        Returns the result of the task (hopefully an excel export)
-    """
-    content_type = 'text/csv'
-    extension = "csv"
-
-    def get_filename(self):
-        return "%s_Accrual_Report" % self.kwargs['year']
-
-
-=======
->>>>>>> 237adf4b
 class InstitutionList(ReportMixin, SortableTableView):
     """
         A quick report on registration for Jillian
@@ -285,84 +120,6 @@
                 .select_related(
                     'current_rating',
                     'current_submission',
-<<<<<<< HEAD
                     'current_submission__creditset__version'
                 )
-                )
-
-
-class SubscriptionPaymentBaseMixin(InstitutionToolMixin):
-
-    model = SubscriptionPayment
-    form_class = PaymentForm
-    template_name = 'tool/manage/payment_edit.html'
-
-    def update_logical_rules(self):
-        super(SubscriptionPaymentBaseMixin, self).update_logical_rules()
-        self.add_logical_rule({
-            'name': 'user_is_staff',
-            'param_callbacks': [('user', 'get_request_user')],
-        })
-
-    def get_form_kwargs(self):
-        """
-        Returns the keyword arguments for instantiating the form.
-        """
-        kwargs = super(SubscriptionPaymentBaseMixin, self).get_form_kwargs()
-        kwargs.update({
-            'current_user':
-            self.request.user
-        })
-        return kwargs
-
-    def get_success_url(self):
-        return reverse('institution-payments',
-                       kwargs={'institution_slug': self.get_institution().slug})
-
-
-class AddSubscriptionPayment(SubscriptionPaymentBaseMixin, CreateView):
-
-    def get_form_kwargs(self):
-        """
-        Returns the keyword arguments for instantiating the form.
-        """
-        kwargs = super(AddSubscriptionPayment, self).get_form_kwargs()
-        kwargs.update({
-            'instance':
-            SubscriptionPayment(subscription=self.get_subscription(),
-                                date=date.today())
-        })
-        return kwargs
-
-    def form_valid(self, form):
-        """
-            Update the subscription before responding
-        """
-        self.object = form.save()
-        subscription = self.get_subscription()
-        amount_paid = self.object.amount
-        if subscription.amount_due < amount_paid:
-            logger.error("Payment is greater than amount due for: %s"
-                         % subscription)
-        if subscription.amount_due >= amount_paid:
-            if subscription.amount_due > amount_paid:
-                logger.info("Payment is less than amount due for: %s"
-                            % subscription)
-            subscription.amount_due -= amount_paid
-            if subscription.amount_due == 0:
-                subscription.paid_in_full = True
-            subscription.save()
-
-        return super(AddSubscriptionPayment, self).form_valid(form)
-
-
-class EditSubscriptionPayment(SubscriptionPaymentBaseMixin, UpdateView):
-
-    def get_object(self):
-        return self.get_payment()
-=======
-                    'current_submission__creditset__version',
-                    'is_participant'
-                )
-                )
->>>>>>> 237adf4b
+                )