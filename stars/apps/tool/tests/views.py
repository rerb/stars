"""Tests for apps.tool.views.
"""
import re

from django.contrib.auth.middleware import AuthenticationMiddleware
from django.contrib.messages.middleware import MessageMiddleware
from django.core.exceptions import SuspiciousOperation
from django.http import Http404
from mock import patch

from stars.apps.tests.views import (ProtectedFormMixinViewTest,
                                    ProtectedViewTest, ViewTest)
from stars.apps.tool.views import (NoStarsAccountView, ToolLandingPageView,
                                   SelectInstitutionView, SummaryToolView)
from stars.test_factories import (AASHEAccountFactory,
                                  CreditSetFactory,
                                  InstitutionFactory,
                                  StarsAccountFactory,
                                  SubmissionSetFactory,
                                  UserFactory)


class InstitutionToolMixinTest(ProtectedFormMixinViewTest):
    """
        Provides a base TestCase for views that inherit from
        InstitutionToolMixin.
    """
    blessed_user_level = None  # user_level that should be allowed to GET
    blocked_user_level = None  # user_level that should be blocked
    middleware = ProtectedFormMixinViewTest.middleware + [MessageMiddleware]

    def setUp(self):
        super(InstitutionToolMixinTest, self).setUp()
        self.institution = InstitutionFactory(slug='on-the-beach-soldier')
        self.account = StarsAccountFactory(institution=self.institution)
        self.request.user = self.account.user

    def open_gate(self):
        self._assign_user_level(self.blessed_user_level)

    def close_gate(self):
        self._assign_user_level(self.blocked_user_level)

    def _assign_user_level(self, user_level):
        self.account.user_level = user_level
        self.account.save()

    def _get_pk(self):
        """
            Provides the value for the kwarg named 'pk' that's
            passed to the view's on_view() product.
        """
        return ''

    def test_success_url_is_loadable(self, **kwargs):
        if kwargs != {}:
            super(InstitutionToolMixinTest, self).test_get_succeeds(**kwargs)
        else:
            super(InstitutionToolMixinTest, self).test_get_succeeds(
                institution_slug=self.institution.slug,
                pk=self._get_pk())

    def test_get_succeeds(self, **kwargs):
        if kwargs != {}:
            super(InstitutionToolMixinTest, self).test_get_succeeds(**kwargs)
        else:
            super(InstitutionToolMixinTest, self).test_get_succeeds(
                institution_slug=self.institution.slug,
                pk=self._get_pk())

    def test_get_is_blocked(self, **kwargs):
        if kwargs != {}:
            super(InstitutionToolMixinTest, self).test_get_is_blocked(**kwargs)
        else:
            super(InstitutionToolMixinTest, self).test_get_is_blocked(
                institution_slug=self.institution.slug,
                pk=self._get_pk())


class InstitutionAdminToolMixinTest(InstitutionToolMixinTest):
    """
        Provides a base TestCase for InstitutionToolMixinTests that
        are protected; only admin users can GET them.
    """
    blessed_user_level = 'admin'
    blocked_user_level = ''
    view_class = None  # Must be set in subclass.


class InstitutionViewOnlyToolMixinTest(InstitutionToolMixinTest):
    """
       Base class for InstitutionToolMixin views that are accessible
       by users with at least 'view' access for the institution.
    """
    blessed_user_level = 'view'
    blocked_user_level = ''


class UserCanEditSubmissionMixinTest(ProtectedViewTest):
    """
        Provides a base TestCase for views that inherit from
        UserCanEditSubmissionMixin.
    """
    def setUp(self):
        super(UserCanEditSubmissionMixinTest, self).setUp()
        self.institution = InstitutionFactory(slug='on-the-beach-soldier')
        self.account = StarsAccountFactory(institution=self.institution)
        self.request.user = self.account.user
        creditset = CreditSetFactory()
        self.submission = SubmissionSetFactory(
            institution=self.institution,
            creditset=creditset)

    def open_gate(self):
        self._make_submission_editable()
        self.account.user_level = 'submit'
        self.account.save()

    def close_gate(self):
        self._make_submission_uneditable()

    def _make_submission_editable(self):
        self.submission.status = 'f'
        self.institution.current_submission = self.submission

    def _make_submission_uneditable(self):
        self.submission.status = 'r'

    def test_get_succeeds(self, **kwargs):
        super(UserCanEditSubmissionMixinTest, self).test_get_succeeds(
            institution_slug=self.institution.slug,
            submissionset=str(self.submission.id),
            **kwargs)

    def test_get_is_blocked(self, **kwargs):
        super(UserCanEditSubmissionMixinTest, self).test_get_is_blocked(
            institution_slug=self.institution.slug,
            submissionset=str(self.submission.id),
            **kwargs)


class SubmissionSetIsNotLockedMixinTest(ProtectedViewTest):
    """
        Provides a base TestCase for views that inherit from
        SubmissionSetIsNotLockedMixin.
    """
    def setUp(self):
        super(SubmissionSetIsNotLockedMixinTest, self).setUp()
        self.institution = InstitutionFactory(slug='hey-baby-you-look-lonely')
        self.account = StarsAccountFactory(institution=self.institution)
        self.request.user = self.account.user
        self.submission = SubmissionSetFactory(institution=self.institution)

    def open_gate(self):
        self._unlock_submission()

    def close_gate(self):
        self._lock_submission()

    def _unlock_submission(self):
        self.submission.is_locked = False

    def _lock_submission(self):
        self.submission.is_locked = True

    def test_get_succeeds(self, **kwargs):
        super(SubmissionSetIsNotLockedMixinTest, self).test_get_succeeds(
            institution_slug=self.institution.slug,
            submissionset=str(self.submission.id))

    def test_get_is_blocked(self, **kwargs):
        super(SubmissionSetIsNotLockedMixinTest, self).test_get_is_blocked(
            institution_slug=self.institution.slug,
            submissionset=str(self.submission.id))


class SummaryToolViewTest(InstitutionViewOnlyToolMixinTest):
    view_class = SummaryToolView

    def test_get_with_no_slug_raises_page_not_found(self):
        """Does a GET w/no institution slug raise a 404?"""
        with self.assertRaises(Http404):
            self.view_class.as_view()(self.request,
                                      institution_slug='')


class ToolLandingPageViewTest(ViewTest):
    view_class = ToolLandingPageView

    def setUp(self):
        super(ToolLandingPageViewTest, self).setUp()
        self.request.user = UserFactory()

    def test_get_succeeds(self):
        """Is view.as_view() GET-able?
        """
        super(ToolLandingPageViewTest, self).test_get_succeeds(
            status_code=301)

    def test_redirect_when_no_stars_account(self):
        """Is the redirection when the user has no STARS accounts correct?"""
        with patch('stars.apps.tool.views.reverse') as reverse_mock:
            try:
                self.view_class.as_view()(request=self.request)
            except SuspiciousOperation:  # Django doesn't like reverse mocked.
                pass
            reverse_mock.assert_called_with('no-stars-account')

    def test_redirect_when_one_stars_account(self):
        """Is the redirection when the user has one STARS account correct?"""
        stars_account = StarsAccountFactory(user=self.request.user)
        with patch('stars.apps.tool.views.reverse') as reverse_mock:
            try:
                self.view_class.as_view()(request=self.request)
            except SuspiciousOperation:  # Django doesn't like reverse mocked.
                pass
            reverse_mock.assert_called_with(
                'tool-summary',
                kwargs={'institution_slug':
                        stars_account.institution.slug})

    def test_redirect_when_many_stars_accounts(self):
        """Is the redirection when the user has >1 STARS accounts correct?"""
        for i in (1, 2):
            StarsAccountFactory(user=self.request.user)
        with patch('stars.apps.tool.views.reverse') as reverse_mock:
            try:
                self.view_class.as_view()(request=self.request)
            except SuspiciousOperation:  # Django doesn't like reverse mocked.
                pass
            reverse_mock.assert_called_with('select-institution')


class NoStarsAccountViewTest(ViewTest):

    middleware = (ViewTest.middleware +
                  [AuthenticationMiddleware])
    view_class = NoStarsAccountView

    def setUp(self):
        super(NoStarsAccountViewTest, self).setUp()
<<<<<<< HEAD
        self.user_aashe_account = AASHEAccountFactory()
        self.user = self.user_aashe_account.user
        self.request.user = self.user
=======
        self.user = UserFactory()
        self.user_aashe_account = AASHEAccountFactory(user=self.user)
>>>>>>> 7ff1a944
        self.view = self.view_class()
        self.request.user = self.user

    def test_get_institution_empty_profile_instlist(self):
        """Does get_institution work when profile has no institutions?"""
        self.assertEqual(self.view.get_institution(user=self.user),
                         None)

    def test_get_institution_one_valid_entry_profile_instlist(self):
        """Does get_institution work when profile has 1 valid institution?"""
        institution = InstitutionFactory()
        self.user_aashe_account.set_drupal_user_dict({'profile_instlist':
                                                      str(institution.id)})
        self.user_aashe_account.save()
        self.assertEqual(self.view.get_institution(user=self.user),
                         institution)

    def test_get_institution_one_invalid_entry_profile_instlist(self):
        """Does get_institution work when profile has 1 invalid institution?"""
        self.user_aashe_account.set_drupal_user_dict(
            {'profile_instlist': '-999'})
        self.user_aashe_account.save()
        self.assertEqual(self.view.get_institution(user=self.user),
                         None)

    def test_get_institution_two_valid_entries_profile_instlist(self):
        """Does get_institution work when profile has 2 valid institutions?"""
        first_institution = InstitutionFactory()
        second_institution = InstitutionFactory()
        self.user_aashe_account.set_drupal_user_dict(
            {'profile_instlist': ','.join(
                (str(first_institution.id), str(second_institution.id)))})
        self.user_aashe_account.save()
        self.assertEqual(self.view.get_institution(user=self.user),
                         first_institution)

    def test_get_institution_two_invalid_entries_profile_instlist(self):
        """Does get_institution work when profile has 2 invalid institutions?
        """
        self.user_aashe_account.set_drupal_user_dict(
            {'profile_instlist': '-999,-888'})
        self.user_aashe_account.save()
        self.assertEqual(self.view.get_institution(user=self.user),
                         None)

    def test_get_institution_one_valid_one_invalid_entries_profile_instlist(
            self):
        """Does get_institution work when profile has 2 institutions,
        1 valid and 1 invalid?
        """
        institution = InstitutionFactory()
        self.user_aashe_account.set_drupal_user_dict(
            {'profile_instlist': '-999,' + str(institution.id)})
        self.user_aashe_account.save()
        self.assertEqual(self.view.get_institution(user=self.user),
                         institution)

    def test_get_institution_one_participant_of_two_entries_profile_instlist(
            self):
        """Does get_institution work when profile has 2 institutions,
        1 a participant?
        """
        first_institution = InstitutionFactory()
        second_institution = InstitutionFactory(is_participant=True)
        self.user_aashe_account.set_drupal_user_dict(
            {'profile_instlist': ','.join(
                (str(first_institution.id), str(second_institution.id)))})
        self.user_aashe_account.save()
        self.assertEqual(self.view.get_institution(user=self.user),
                         second_institution)

    def test_get_institution_no_participant_of_two_entries_profile_instlist(
            self):
        """Does get_institution work when profile has 2 institutions,
        neither a participant?
        """
        first_institution = InstitutionFactory(is_participant=False)
        second_institution = InstitutionFactory(is_participant=False)
        self.user_aashe_account.set_drupal_user_dict(
            {'profile_instlist': ','.join(
                (str(first_institution.id), str(second_institution.id)))})
        self.user_aashe_account.save()
        self.assertEqual(self.view.get_institution(user=self.user),
                         first_institution)

    def test_get_liaison_name(self):
        institution = InstitutionFactory(
            contact_first_name='William',
            contact_middle_name='S',
            contact_last_name='Burroughs')
        self.assertEqual(self.view.get_liaison_name(institution),
                         'William S Burroughs')

    def test_get_liaison_name_no_middle_name(self):
        institution = InstitutionFactory(
            contact_first_name='William',
            contact_last_name='Burroughs')
        self.assertEqual(self.view.get_liaison_name(institution),
                         'William Burroughs')

    def test_get_liaison_phone_no_extension(self):
        institution = InstitutionFactory(contact_phone='8675309')
        self.assertEqual(self.view.get_liaison_phone(institution),
                         '8675309')

    def test_get_liaison_phone_with_extension(self):
        institution = InstitutionFactory(contact_phone='8675309',
                                         contact_phone_ext='9')
        self.assertEqual(self.view.get_liaison_phone(institution),
                         '8675309 x9')

    def test_liaison_name_shown(self):
        institution = InstitutionFactory(is_participant=True,
                                         contact_first_name='Joan')
        self.user_aashe_account.set_drupal_user_dict({'profile_instlist':
                                                      str(institution.id)})
        self.user_aashe_account.save()
        response = self.view_class.as_view()(request=self.request)
        self.assertTrue(re.search(',\s*Joan,\s*can grant you',
                                  response.rendered_content))

    def test_no_liaison_name_shown(self):
        institution = InstitutionFactory(name='Grantland State',
                                         is_participant=True)
        self.user_aashe_account.set_drupal_user_dict({'profile_instlist':
                                                      str(institution.id)})
        self.user_aashe_account.save()
        response = self.view_class.as_view()(request=self.request)
        self.assertTrue(re.search('Grantland State\s*can grant you',
                                  response.rendered_content))

    def test_liaison_phone_shown(self):
        institution = InstitutionFactory(name='Grantland State',
                                         is_participant=True,
                                         contact_phone='4561234')
        self.user_aashe_account.set_drupal_user_dict({'profile_instlist':
                                                      str(institution.id)})
        self.user_aashe_account.save()
        response = self.view_class.as_view()(request=self.request)
        self.assertTrue(re.search('by phone at 4561234.',
                                  response.rendered_content))

    def test_no_liaison_phone_shown(self):
        institution = InstitutionFactory(is_participant=True)
        self.user_aashe_account.set_drupal_user_dict({'profile_instlist':
                                                      str(institution.id)})
        self.user_aashe_account.save()
        response = self.view_class.as_view()(request=self.request)
        self.assertFalse(re.search('by phone at',
                                   response.rendered_content))

    def test_liaison_email_shown(self):
        institution = InstitutionFactory(is_participant=True,
                                         contact_email='j@b.c')
        self.user_aashe_account.set_drupal_user_dict({'profile_instlist':
                                                      str(institution.id)})
        self.user_aashe_account.save()
        response = self.view_class.as_view()(request=self.request)
        self.assertTrue(re.search('by email at j@b.c.',
                                  response.rendered_content))

    def test_no_liaison_email_shown(self):
        institution = InstitutionFactory(is_participant=True)
        self.user_aashe_account.set_drupal_user_dict({'profile_instlist':
                                                      str(institution.id)})
        self.user_aashe_account.save()
        response = self.view_class.as_view()(request=self.request)
        self.assertFalse(re.search('by email at',
                                   response.rendered_content))

    def test_liaison_phone_and_email_shown(self):
        institution = InstitutionFactory(is_participant=True,
                                         contact_phone='4561234',
                                         contact_email='j@b.c')
        self.user_aashe_account.set_drupal_user_dict({'profile_instlist':
                                                      str(institution.id)})
        self.user_aashe_account.save()
        response = self.view_class.as_view()(request=self.request)
        self.assertTrue(re.search(
            'by phone at 4561234\s*and by email at j@b.c.',
            response.rendered_content))

    def test_no_institution_name_shown(self):
        institution = InstitutionFactory(name='Bully For U',
                                         is_participant=True)
        self.user_aashe_account.set_drupal_user_dict({'profile_instlist':
                                                      str(institution.id)})
        self.user_aashe_account.save()
        response = self.view_class.as_view()(request=self.request)
        self.assertTrue(re.search('Bully For U', response.rendered_content))

    def test_institution_is_participant_shown(self):
        institution = InstitutionFactory(is_participant=True)
        self.user_aashe_account.set_drupal_user_dict({'profile_instlist':
                                                      str(institution.id)})
        self.user_aashe_account.save()
        response = self.view_class.as_view()(request=self.request)
        self.assertTrue(re.search('The STARS Liaison for',
                                  response.rendered_content))

    def test_institution_is_not_participant_shown(self):
        institution = InstitutionFactory(is_participant=False)
        self.user_aashe_account.set_drupal_user_dict({'profile_instlist':
                                                      str(institution.id)})
        self.user_aashe_account.save()
        response = self.view_class.as_view()(request=self.request)
        self.assertTrue(re.search(
            "Your AASHE Account has not been granted access",
            response.rendered_content))


class SelectInstitutionViewTest(ViewTest):

    middleware = ViewTest.middleware + [AuthenticationMiddleware]
    view_class = SelectInstitutionView

    def setUp(self):
        """
            Creates some data to show on the page.
            Gives ViewTest.test_get_succeeds a little bit
            more of a work out.
        """
        super(SelectInstitutionViewTest, self).setUp()
        institution = InstitutionFactory()
        stars_account = StarsAccountFactory(institution=institution,
                                            user=UserFactory())
        self.request.user = stars_account.user<|MERGE_RESOLUTION|>--- conflicted
+++ resolved
@@ -239,16 +239,10 @@
 
     def setUp(self):
         super(NoStarsAccountViewTest, self).setUp()
-<<<<<<< HEAD
         self.user_aashe_account = AASHEAccountFactory()
         self.user = self.user_aashe_account.user
         self.request.user = self.user
-=======
-        self.user = UserFactory()
-        self.user_aashe_account = AASHEAccountFactory(user=self.user)
->>>>>>> 7ff1a944
         self.view = self.view_class()
-        self.request.user = self.user
 
     def test_get_institution_empty_profile_instlist(self):
         """Does get_institution work when profile has no institutions?"""
