from logging import getLogger

from django.conf import settings
from django.http import HttpResponseRedirect
from django.core.urlresolvers import reverse
#from django.contrib.auth import login
from django.contrib.auth import REDIRECT_FIELD_NAME
from django.http import Http404
from django.views.decorators.cache import never_cache
from django.contrib.sites.models import Site
from django.contrib.sites.requests import RequestSite
from django.shortcuts import render_to_response
from django.template import RequestContext

from stars.apps.institutions.models import Institution
from stars.apps.accounts.utils import change_institution
from stars.apps.accounts.forms import LoginForm, TOSForm
from stars.apps.accounts.utils import respond

from django_membersuite_auth.services import MemberSuitePortalUserService

logger = getLogger('stars.request')


@never_cache
def login_view(request, redirect_field_name=REDIRECT_FIELD_NAME):
    """"
        Displays the login form and handles the login action.
        Copied directly from django.contrib.auth.views.login, but uses LoginForm instead of AuthenticationForm
        Hoping http://code.djangoproject.com/ticket/8274 gets resolved and we can use the built-in function
    """
    template_name = 'auth/login.html'
    redirect_to = request.REQUEST.get(redirect_field_name, '')
    if request.user.is_authenticated() and redirect_to != '':
        return HttpResponseRedirect(redirect_to)
    if request.method == "POST":
        form = LoginForm(data=request.POST)
        if form.is_valid():
            # Light security check -- make sure redirect_to isn't garbage.
            if not redirect_to or '//' in redirect_to or ' ' in redirect_to:
                redirect_to = settings.LOGIN_REDIRECT_URL
            MemberSuitePortalUserService().login(request, form.get_user())
            if request.session.test_cookie_worked():
                request.session.delete_test_cookie()
            return HttpResponseRedirect(redirect_to)
    else:
        form = LoginForm(request)
    request.session.set_test_cookie()
    if Site._meta.installed:
        current_site = Site.objects.get_current()
    else:
        current_site = RequestSite(request)
    return render_to_response(template_name, {
        'form': form,
        redirect_field_name: redirect_to,
        'site': current_site,
        'site_name': current_site.name,
    }, context_instance=RequestContext(request))


def select_school(request, institution_id):
    """
        This view updates the session to reflect the selected institution
    """
    if request.user.is_authenticated():
        institution = None
        try:
            institution = Institution.objects.get(id=institution_id)
        except Institution.DoesNotExist:
            logger.info("Attempt to select non-existent institution id = %s" %
                        institution_id, extra={'request': request})
            raise Http404("No such institution.")
        if change_institution(request, institution):
            return HttpResponseRedirect(reverse('tool-summary',
                                                args=(institution.slug,)))
    else:
<<<<<<< HEAD
        return HttpResponseRedirect(settings.LOGIN_URL)


def terms_of_service(request):
    """
        Provide a form where a user can agree to the terms of service
    """

    if not request.user.account:
        logger.error("User passed to TOS w/out StarsAccount: uid",
                     extra={'request': request})
        return HttpResponseRedirect("/")

    next = request.REQUEST.get('next', '/')

    form = TOSForm(instance=request.user.account)
    if request.method == "POST":
        form = TOSForm(request.POST, instance=request.user.account)
        if form.is_valid():
            form.save()
            return HttpResponseRedirect(next)

    return respond(request, "auth/tos_agree.html", {'form': form, 'next': next, })
=======
        return HttpResponseRedirect(settings.LOGIN_URL)
>>>>>>> 237adf4b
<|MERGE_RESOLUTION|>--- conflicted
+++ resolved
@@ -74,30 +74,4 @@
             return HttpResponseRedirect(reverse('tool-summary',
                                                 args=(institution.slug,)))
     else:
-<<<<<<< HEAD
-        return HttpResponseRedirect(settings.LOGIN_URL)
-
-
-def terms_of_service(request):
-    """
-        Provide a form where a user can agree to the terms of service
-    """
-
-    if not request.user.account:
-        logger.error("User passed to TOS w/out StarsAccount: uid",
-                     extra={'request': request})
-        return HttpResponseRedirect("/")
-
-    next = request.REQUEST.get('next', '/')
-
-    form = TOSForm(instance=request.user.account)
-    if request.method == "POST":
-        form = TOSForm(request.POST, instance=request.user.account)
-        if form.is_valid():
-            form.save()
-            return HttpResponseRedirect(next)
-
-    return respond(request, "auth/tos_agree.html", {'form': form, 'next': next, })
-=======
-        return HttpResponseRedirect(settings.LOGIN_URL)
->>>>>>> 237adf4b
+        return HttpResponseRedirect(settings.LOGIN_URL)