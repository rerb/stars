--- conflicted
+++ resolved
@@ -1302,12 +1302,8 @@
                         return ""
 
                     def __unicode__(self):
-<<<<<<< HEAD
                         return ("TabularSubmissionField for " +
                                 self.credit_submission.credit.title)
-=======
-                        return "TabularSubmissionField"
->>>>>>> 3339e111
 
                 submission_field_list.append(TabularSubmissionField(
                       credit_submission=self,
