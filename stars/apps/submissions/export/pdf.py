import cStringIO as StringIO
import os
from logging import getLogger

from django.conf import settings
from django.template.loader import get_template
<<<<<<< HEAD
import ho.pisa as pisa
=======
from django.template import Context
from xhtml2pdf import pisa as pisa
>>>>>>> a2821fa5

from stars.apps.old_cms.models import Category


logger = getLogger('stars')


def render_to_pdf(template_src, context_dict):
    """
        Creates a pdf from a temlate and context
        Returns a StringIO.StringIO object
    """
    template = get_template(template_src)
    html = template.render(context_dict)
    result = StringIO.StringIO()
    pdf = pisa.pisaDocument(html, result)

    if not pdf.err:
        return result
    else:
        msg = "PDF Generation Failed %s" % html
        logger.error(msg)
        return None


def link_path_callback(path):
    return os.path.join(settings.MEDIA_ROOT, path)


def build_report_pdf(submission_set, template=None):
    """
        Build a PDF export of a specific submission
        store it in outfile, if submitted
        if save if True, the file will be saved
    """
    context = {
        'ss': submission_set,
        'preview': False,
        'media_root': settings.MEDIA_ROOT,
        'project_path': settings.PROJECT_PATH,
        'rating': submission_set.get_STARS_rating(),
        'institution': submission_set.institution,
        'host': "reports.aashe.org",
                'about_text': Category.objects.get(slug='about').content,
                'pdf': True
    }
    if submission_set.status != 'r':
        context['preview'] = True

    if not template:
        template = 'institutions/pdf/report.html'
    return render_to_pdf(template, context)


def build_certificate_pdf(ss):
    """
        Build a PDF certificate for Institution Presidents
    """
    context = {
        'ss': ss,
        'project_path': settings.PROJECT_PATH,
    }
    return render_to_pdf('institutions/pdf/certificate.html', context)<|MERGE_RESOLUTION|>--- conflicted
+++ resolved
@@ -4,12 +4,8 @@
 
 from django.conf import settings
 from django.template.loader import get_template
-<<<<<<< HEAD
-import ho.pisa as pisa
-=======
 from django.template import Context
 from xhtml2pdf import pisa as pisa
->>>>>>> a2821fa5
 
 from stars.apps.old_cms.models import Category
 
