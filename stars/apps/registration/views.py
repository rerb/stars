from logging import getLogger

from django.contrib.formtools.wizard.views import SessionWizardView
from django.core.exceptions import ObjectDoesNotExist
from django.core.urlresolvers import reverse
from django.http import HttpResponseRedirect
from django.views.generic import CreateView
from iss.models import Organization

from stars.apps.institutions.models import (Institution,
                                            RegistrationSurvey,
                                            RespondentSurvey)
from stars.apps.registration.forms import (SelectSchoolForm,
                                           RegistrationSurveyForm,
                                           RespondentRegistrationSurveyForm,
                                           InstitutionRegistrationForm)
from stars.apps.tool.mixins import InstitutionAdminToolMixin
from stars.apps.accounts.mixins import StarsAccountMixin
from stars.apps.notifications.models import EmailTemplate

from .utils import init_starsaccount, init_submissionset


logger = getLogger('stars')


MEMBER = True
NON_MEMBER = False

FULL_ACCESS = 1
BASIC_ACCESS = 'use the constants, luke'

CONTACT_FIELD_NAMES = ['contact_department',
                       'contact_email',
                       'contact_first_name',
                       'contact_last_name',
                       'contact_phone',
                       'contact_title',
                       'executive_contact_first_name',
                       'executive_contact_last_name',
                       'executive_contact_title',
                       'executive_contact_department',
                       'executive_contact_email']

BUSINESS_ORG_TYPE_ID = ('6faf90e4-000b-c40a-9b23-0b3c7f76be63',)


class InstitutionCreateView(CreateView):

    model = Institution
    template_name = 'registration/new_institution.html'
    form_class = InstitutionRegistrationForm

    def get_context_data(self, **kwargs):
        context = super(InstitutionCreateView, self).get_context_data(**kwargs)
        contact_form = self.get_form_class()
        institution_ids = Institution.objects.values_list('aashe_id',flat=True)
        institution_ids = [element for element in institution_ids
                           if element is not None]

        orgs = Organization.objects.exclude(org_type_id__in=BUSINESS_ORG_TYPE_ID)
        orgs = orgs.exclude(account_num__in=institution_ids)
        orgs = orgs.values('account_num', 'org_name').order_by('org_name')

        context['contact_form'] = contact_form
        context['orgs'] = orgs
        return context

    def form_valid(self, form):
        # This method is called when valid form data has been POSTed.
        # It should return an HttpResponse.

        #if aashe_id is not set, it should return the form
        #return form_invalid

        aashe_id = str(self.request.POST.get('aashe_id'))
        aashe_id = int(aashe_id.replace(',',''))
        org = Organization.objects.get(account_num=aashe_id)
        institution = Institution(aashe_id=aashe_id, name=org.org_name)
        institution.update_from_iss()
        institution.set_slug_from_iss_institution(institution.aashe_id)

        # set contact info
        institution.contact_first_name = form.cleaned_data["contact_first_name"]
        print "This is the first name"
        print institution.contact_first_name
        institution.contact_last_name = form.cleaned_data["contact_last_name"]
        institution.contact_title = form.cleaned_data["contact_title"]
        institution.contact_department = form.cleaned_data["contact_department"]
        institution.contact_phone = form.cleaned_data["contact_phone"]
        institution.contact_email = form.fields["contact_email"]

        institution.executive_contact_first_name = form.cleaned_data["executive_contact_first_name"]
        institution.executive_contact_last_name = form.cleaned_data["executive_contact_last_name"]
        institution.executive_contact_title = form.cleaned_data["executive_contact_title"]
        institution.executive_contact_department = form.cleaned_data["executive_contact_department"]
        institution.executive_contact_email = form.cleaned_data["executive_contact_email"]

        institution.save()

        try:
            account = init_starsaccount(self.request.user, institution)
        except Exception as exc:
            delete_objects([institution])
            try:
                delete_objects([account])
            except UnboundLocalError:
                pass
            raise exc

        try:
            submissionset = init_submissionset(institution, self.request.user)
        except Exception as exc:
            delete_objects([institution, account])
            try:
                delete_objects([submissionset])
            except UnboundLocalError:
                pass
            raise exc

<<<<<<< HEAD

        return super(InstitutionCreateView, self).form_valid(form)
=======
        return super(InstitutionRegistrationForm, self).form_valid(form)
>>>>>>> 43a3edcb

    def get_success_url(self):
        institution = self.object
        return reverse('reg_survey',
                       kwargs={'institution_slug': institution.slug})


class RegistrationWizard(StarsAccountMixin, SessionWizardView):
    """
        A wizard that runs a user through the forms required to register
        for STARS.
    """
    SELECT, CONTACT = 0, 1

    FORMS = [(SELECT, SelectSchoolForm),
             (CONTACT, InstitutionRegistrationForm)]

    TEMPLATES = {SELECT: 'registration/wizard_select.html',
                 CONTACT: 'registration/wizard_contact.html'}

    def __init__(self, *args, **kwargs):
        self._institution = None
        super(RegistrationWizard, self).__init__(*args, **kwargs)

    @property
    def success_url(self):
        institution = self.get_institution()
        return reverse('reg_survey',
                       kwargs={'institution_slug': institution.slug})

    @classmethod
    def get_class_form_list(cls):
        return [form[1] for form in cls.FORMS]

    def get_template_names(self):
        return [self.TEMPLATES[int(self.steps.current)]]

    def get_context_data(self, form, **kwargs):
        context = super(RegistrationWizard, self).get_context_data(
            form=form, kwargs=kwargs)
        if self.steps.current == str(self.SELECT + 1):
            # If the selected institution is already registered,
            # redirect to the tool summary page.  Then the user can be
            # surprised, maybe he didn't realize his institution as
            # already registered, or if he wants to purchase a
            # subscription, he can do that there, too.
            aashe_id = self.get_cleaned_data_for_step(
                str(self.SELECT))['aashe_id']
            try:
                inst = Institution.objects.get(aashe_id=aashe_id)
            except Institution.DoesNotExist:
                pass
            else:
                context['redirect'] = reverse(
                    'tool-summary',
                    kwargs={'institution_slug': inst.slug})
        return context

    def render(self, form=None, **kwargs):
        """
        Returns a ``HttpResponse`` containing all needed context data.
        """
        form = form or self.get_form()
        context = self.get_context_data(form=form, **kwargs)
        if 'redirect' in context:
            return HttpResponseRedirect(context['redirect'])
        return self.render_to_response(context)

    def get_form_instance(self, step):
        """
            Create an instance for the contact form
            using the name from step 'select'
        """
        if step == str(self.CONTACT):
            cleaned_data = (self.get_cleaned_data_for_step(str(self.SELECT))
                            or {})
            aashe_id = cleaned_data.get('aashe_id', None)
            org = Organization.objects.get(account_num=aashe_id)
            institution = Institution(aashe_id=aashe_id, name=org.org_name)
            institution.update_from_iss()
            institution.set_slug_from_iss_institution(institution.aashe_id)
            return institution

        return None

    def process_step(self, form):
        if int(self.steps.current) == self.CONTACT:
            self._process_step_contact_info(form)
        return super(RegistrationWizard, self).process_step(form)

    def get_institution(self):
        if not self._institution:
            self._institution = self.get_form_instance(str(self.CONTACT))
        return self._institution

    def _process_step_contact_info(self, form):

        clean_form_info = form.clean()

        for contact_field_name in CONTACT_FIELD_NAMES:
            self.request.session[contact_field_name] = clean_form_info[
                contact_field_name]

        institution = self.get_institution()

        self.update_institution_contact_info(institution)

        # institution must have a pk before creating related StarsAccount
        # and SubmissionSet records, so save it now:
        institution.save()

        try:
            account = init_starsaccount(self.request.user, institution)
        except Exception as exc:
            delete_objects([institution])
            raise exc

        try:
            init_submissionset(institution, self.request.user)
        except Exception as exc:
            delete_objects([institution, account])
            raise exc

        # now send the email
        et = EmailTemplate.objects.get(slug='welcome_respondent')
        et.send_email(
            [institution.contact_email], {'institution': institution})

    def update_institution_contact_info(self, institution):
        """Updates the contact info stored on Institution `institution`
        with info in form `contact_form`."""
        for field_name in CONTACT_FIELD_NAMES:
            setattr(institution,
                    field_name,
                    self.request.session[field_name])

    def done(self, forms, **kwargs):
        return HttpResponseRedirect(self.success_url)


def delete_objects(dead_men_walking):
    for dead_man in dead_men_walking:
        try:
            dead_man.delete()
        except ObjectDoesNotExist:
            pass


class SurveyView(InstitutionAdminToolMixin, CreateView):

    template_name = "registration/survey.html"

    @property
    def model(self):
        if self.get_institution().is_participant:
            return RegistrationSurvey
        else:
            return RespondentSurvey

    def get_form_kwargs(self):
        kwargs = super(SurveyView, self).get_form_kwargs()
        kwargs['instance'] = self.model(institution=self.get_institution(),
                                        user=self.request.user)
        return kwargs

    def get_form_class(self):
        if self.get_institution().is_participant:
            return RegistrationSurveyForm
        else:
            return RespondentRegistrationSurveyForm

    def get_success_url(self):
        return reverse('tool-summary',
                       kwargs={'institution_slug':
                               self.get_institution().slug})<|MERGE_RESOLUTION|>--- conflicted
+++ resolved
@@ -118,12 +118,8 @@
                 pass
             raise exc
 
-<<<<<<< HEAD
 
         return super(InstitutionCreateView, self).form_valid(form)
-=======
-        return super(InstitutionRegistrationForm, self).form_valid(form)
->>>>>>> 43a3edcb
 
     def get_success_url(self):
         institution = self.object
