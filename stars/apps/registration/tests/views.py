--- conflicted
+++ resolved
@@ -51,871 +51,6 @@
     pass
 
 
-<<<<<<< HEAD
-class RegistrationWizardLiveServerTest(StarsLiveServerTest):
-
-    # TODO: need all these fixtures?  any of these?
-    # NOTE: need old_cms_test_data.json, for sure, at least now.
-    fixtures = [
-        'registration_tests.json',
-        'notification_emailtemplate_tests.json',
-        'old_cms_test_data.json']
-
-    def setUp(self, *args, **kwargs):
-        super(RegistrationWizardLiveServerTest, self).setUp(*args, **kwargs)
-        self.institution.aashe_id = None  # not registered for STARS
-        self.institution.save()
-        self.school = self.school_factory(summon_the_wizard=False)
-        self.freebie_code = ValueDiscountFactory(amount=0,
-                                                 percentage=100)
-        self._previous_register_args = {}
-        self._participation_level = None
-        self.summon_the_wizard()
-
-    def school_factory(self, summon_the_wizard=True):
-        """Return a new school Organization.
-
-        `summon_the_wizard` is a euphemism for refreshing
-        the list of schools.
-        """
-        school = OrganizationFactory(org_type="Four Year Institution",
-                                     country="United States of America")
-        if summon_the_wizard:
-            self.summon_the_wizard()
-        return school
-
-    # participation level:
-    @property
-    def participation_level(self):
-        return self._participation_level
-
-    @participation_level.setter
-    def participation_level(self, value):
-        self.assertIn(value, [PARTICIPANT, RESPONDENT])
-        self._participation_level = value
-        if value == PARTICIPANT:
-            button = self.get_register_button('full-access')
-        else:
-            button = self.get_register_button('basic-access')
-        button.click()
-
-    # Buttons;
-    # - a few helper functions, and;
-    # - one property for each button element:
-    def get_button_with_text(self, text):
-        buttons = self.selenium.find_elements_by_tag_name('button')
-        for button in buttons:
-            if button.text == text:
-                return button
-        raise CannotFindElementError('no {text} button?'.format(
-            text=text))
-
-    def get_register_buttons(self):
-        return self.selenium.find_elements_by_partial_link_text('Register')
-
-    def get_register_button(self, access_level):
-        for register_button in self.get_register_buttons():
-            if access_level in register_button.get_attribute('href'):
-                return register_button
-        raise CannotFindElementError(
-            'no register for {access_level} button?'.format(
-                access_level=access_level))
-
-    @property
-    def register_full_access_button(self):
-        """Returns the Register for Full Access button."""
-        self.get_register_button('full-access')
-
-    @property
-    def register_basic_access_button(self):
-        """Returns the Register for Basic Access button."""
-        self.get_register_button('basic-access')
-
-    @property
-    def apply_promo_code_button(self):
-        """Returns the Apply Promo Code button."""
-        apply_promo_code_button = self.patiently_find(
-            look_for='apply-promo-code-button', by=By.ID)
-        return apply_promo_code_button
-
-    @property
-    def final_registration_button(self):
-        """Returns the final Registration button."""
-        buttons = self.selenium.find_elements_by_tag_name('button')
-        # There are 2 'Register' submit buttons on the form, we want
-        # the last one, so we reverse the list and take the first:
-        buttons.reverse()
-        for button in buttons:
-            if (button.text == 'Register' and
-                    button.get_attribute('type') == 'submit'):
-                return button
-        raise CannotFindElementError('no final registration button?')
-
-    @property
-    def next_button(self):
-        """Returns the Next button."""
-        return self.get_button_with_text('Next')
-
-    # Input elements;
-    # - two helper functions;
-    # - one property for the input element;
-    # - one property for the value of the input field, and;
-    # - a property setter for the input field.
-    def get_input_elements(self, type):
-        input_elements = self.selenium.find_elements_by_tag_name('input')
-        type_elements = [ib for ib in input_elements
-                         if ib.get_attribute("type") == type]
-        return type_elements
-
-    def get_text_input_element(self, end_of_id):
-        """Returns (the first) text input element with an
-        ID that ends with `end_of_id`.
-
-        Useful for locating elements on pages managed by
-        a FormWizard, which mangles element IDs.
-        """
-        text_input_elements = self.get_input_elements(type="text")
-        for text_input_element in text_input_elements:
-            if text_input_element.get_attribute("id").endswith(end_of_id):
-                return text_input_element
-        raise CannotFindElementError(
-            "no {0} element?".format(end_of_id.replace("_",
-                                                       " ")))
-
-    # promo code:
-    @property
-    def promo_code_element(self):
-        return self.patiently_find(look_for='promo_code',
-                                   by=By.CLASS_NAME)
-
-    @property
-    def promo_code(self):
-        return self.promo_code_element.text
-
-    @promo_code.setter
-    def promo_code(self, value):
-        self.promo_code_element.clear()
-        self.promo_code_element.send_keys(value)
-
-    # credit card number:
-    @property
-    def credit_card_number_element(self):
-        credit_card_number_element = self.get_text_input_element(
-            "card_number")
-        return credit_card_number_element
-
-    @property
-    def credit_card_number(self):
-        return self.credit_card_number_element.text
-
-    @credit_card_number.setter
-    def credit_card_number(self, value):
-        self.credit_card_number_element.clear()
-        self.credit_card_number_element.send_keys(value)
-
-    # credit card expiration month:
-    @property
-    def credit_card_expiration_month_element(self):
-        credit_card_expiration_month_element = self.get_text_input_element(
-            "exp_month")
-        return credit_card_expiration_month_element
-
-    @property
-    def credit_card_expiration_month(self):
-        return self.credit_card_expiration_month_element.text
-
-    @credit_card_expiration_month.setter
-    def credit_card_expiration_month(self, value):
-        self.credit_card_expiration_month_element.clear()
-        self.credit_card_expiration_month_element.send_keys(value)
-
-    @property
-    def credit_card_expiration_year_element(self):
-        credit_card_expiration_year_element = self.get_text_input_element(
-            "exp_year")
-        return credit_card_expiration_year_element
-
-    # credit card expiration year:
-    @property
-    def credit_card_expiration_year(self):
-        return self.credit_card_expiration_year_element.text
-
-    @credit_card_expiration_year.setter
-    def credit_card_expiration_year(self, value):
-        self.credit_card_expiration_year_element.clear()
-        self.credit_card_expiration_year_element.send_keys(value)
-
-    # credit card CVV:
-    @property
-    def credit_card_cvv_element(self):
-        credit_card_cvv_element = self.get_text_input_element("cvv")
-        return credit_card_cvv_element
-
-    @property
-    def credit_card_cvv(self):
-        return self.credit_card_cvv_element.text
-
-    @credit_card_cvv.setter
-    def credit_card_cvv(self, value):
-        self.credit_card_cvv_element.clear()
-        self.credit_card_cvv_element.send_keys(value)
-
-    # selected_school:
-    @property
-    def selected_school_select_element(self):
-        web_element = self.patiently_find(look_for='school_select',
-                                          by=By.ID)
-        select = Select(web_element)
-        return select
-
-    @property
-    def selected_school(self):
-        select_element = self.selected_school_select_element
-        selected_option = select_element.first_selected_option
-        return selected_option.get_attribute('value')
-
-    @selected_school.setter
-    def selected_school(self, school):
-        select_element = self.selected_school_select_element
-        select_element.select_by_value(str(school.account_num))
-
-    # payment option:
-    def get_payment_options_radio_buttons(self):
-        """Returns the payment options radio buttons."""
-        input_buttons = self.selenium.find_elements_by_tag_name('input')
-        radio_buttons = [ib for ib in input_buttons
-                         if ib.get_attribute('type') == 'radio']
-        return radio_buttons
-
-    def get_pay_now_radio_button(self):
-        """Returns the radio button that indicates 'Pay now please'."""
-        for radio_button in self.get_payment_options_radio_buttons():
-            if radio_button.get_attribute('value') == Subscription.PAY_NOW:
-                return radio_button
-        raise CannotFindElementError('no Pay Now radio button?')
-
-    def get_pay_later_radio_button(self):
-        """Returns the radio button that indicates 'Pay later please'."""
-        for radio_button in self.get_payment_options_radio_buttons():
-            if radio_button.get_attribute('value') == Subscription.PAY_LATER:
-                return radio_button
-        raise CannotFindElementError('no Pay Later radio button?')
-
-    @property
-    def payment_option(self):
-        if self.get_pay_now_radio_button().is_selected():
-            return NOW
-        elif self.get_pay_later_radio_button().is_selected():
-            return LATER
-        else:
-            return None
-
-    @payment_option.setter
-    def payment_option(self, value):
-        self.assertIn(value, [NOW, LATER])
-        if value == NOW:
-            button = self.get_pay_now_radio_button()
-        else:
-            button = self.get_pay_later_radio_button()
-        button.click()
-        self.next_button.click()
-
-    # Sometimes we just want to know if the current page is the
-    # one we expected:
-    def current_page_is_tool_summary_page(self):
-        self.wait()
-        tool_summary_path = reverse(
-            'tool-summary',
-            kwargs={'institution_slug': self.institution.slug})
-        current_url_path = urlparse.urlparse(self.selenium.current_url).path
-        return tool_summary_path == current_url_path
-
-    def current_page_is_final_confirmation_page(self):
-        self.wait()
-        try:
-            self.final_registration_button
-        except CannotFindElementError as ex:
-            self.fail(ex.message)
-        else:
-            return True
-
-    def current_page_is_contact_info_page(self):
-        try:
-            self.get_text_input_element(end_of_id='contact_first_name')
-        except CannotFindElementError:
-            return False
-        else:
-            return True
-
-    def current_page_is_credit_card_details_page(self):
-        return self.credit_card_number_element.is_displayed()
-
-    def current_page_is_survey_page(self):
-        return 'survey' in self.selenium.title.lower()
-
-    def summon_the_wizard(self):
-        self.selenium.get('/'.join(
-            (self.live_server_url,
-             "pages/participate/register-stars.html")))
-
-    def select_school(self, school=None):
-        """Picks an school, then moves along."""
-        self.selected_school = school or self.school
-        self.school = school or self.school
-        self.next_button.click()
-
-    def _enter_contact_info(self, contact_info):
-        for key, value in contact_info.items():
-            element = self.get_text_input_element(end_of_id=key)
-            self.type(element=element, value=value)
-
-    def enter_contact_info(self):
-        self._enter_contact_info(contact_info=CONTACT_INFO)
-
-    def enter_executive_contact_info(self):
-        self._enter_contact_info(contact_info=EXECUTIVE_CONTACT_INFO)
-
-    def submit_contact_info(self, participation_level):
-        """Enters contact info, then submits the contact info form."""
-        self.assertIn(participation_level, [PARTICIPANT, RESPONDENT])
-        self.enter_contact_info()
-        self.enter_executive_contact_info()
-        if participation_level == PARTICIPANT:
-            self.next_button.click()
-        else:
-            self.final_registration_button.click()
-
-    ##########
-    # TESTS! #
-    ##########
-    def test_registered_folks_are_redirected_to_tool_summary(self):
-        """Are insts already registered redirected to the tool summary page?"""
-        self.institution.aashe_id = self.school.account_num
-        self.institution.save()
-        self.participation_level = PARTICIPANT
-        self.select_school()
-        self.assertTrue(self.current_page_is_tool_summary_page())
-
-    def test_unregistered_folks_are_redirected_to_contact_info_page(self):
-        """Are insts not registered redirected to the contact info page?
-        """
-        self.participation_level = PARTICIPANT
-        self.select_school()
-        self.assertTrue(self.current_page_is_contact_info_page())
-
-    def test_respondents_skip_subscription_steps(self):
-        """Are the suscription steps skipped for respondents?"""
-        self.participation_level = RESPONDENT
-        self.select_school()
-        self.assertTrue(self.current_page_is_final_confirmation_page())
-
-    def test_nonmember_sees_please_join_us_message_on_price_form(self):
-        """Do non member institutions see the Please Join AASHE! message
-        on the price form?"""
-        self.school.is_member = False
-        self.school.save()
-        self.participation_level = PARTICIPANT
-        self.select_school(school=self.school)
-        self.submit_contact_info(participation_level=PARTICIPANT)
-        nonmember_message = self.patiently_find(
-            look_for='message-for-nonmembers', by=By.ID)
-        self.assertIsNotNone(nonmember_message)
-
-    def test_member_does_not_see_please_join_us_message_on_price_form(self):
-        """Do member institutions see the Please Join AASHE! message
-        on the price form?"""
-        self.school.is_member = True
-        self.school.save()
-        self.participation_level = PARTICIPANT
-        self.select_school(school=self.school)
-        self.submit_contact_info(participation_level=PARTICIPANT)
-        with self.assertRaises(TimeoutException):
-            self.patiently_find(look_for='message-for-nonmembers',
-                                by=By.ID)
-
-    def _test_no_amount_due_skips_payment_steps(self, pay_when):
-        """Are payment steps skipped if amount due is 0?
-
-        `pay_when` - now or later
-        """
-        self.assertTrue(pay_when in [NOW, LATER])
-
-        # participation level page:
-        self.participation_level = PARTICIPANT
-
-        # select school page:
-        self.select_school()
-
-        # contact info page:
-        self.submit_contact_info(participation_level=PARTICIPANT)
-
-        # subscription price page:
-        self.promo_code = self.freebie_code.code
-        self.apply_promo_code_button.click()
-        self.next_button.click()
-
-        # should be on final confirmation page now:
-        self.assertTrue(self.current_page_is_final_confirmation_page())
-
-    def test_pay_now_no_amount_due_skips_payment_steps(self):
-        """Are payment steps skipped if choosing to pay now & amount due is 0?
-        """
-        self._test_no_amount_due_skips_payment_steps(pay_when='now')
-
-    def test_pay_later_no_amount_due_skips_payment_steps(self):
-        """Payment steps skipped if choosing to pay later & amount due is 0?
-        """
-        self._test_no_amount_due_skips_payment_steps(pay_when='later')
-
-    def test_pay_now_leads_to_credit_card_info_page(self):
-        """After choosing 'Pay Now', is the credit card info page shown?"""
-        # Participation level page:
-        self.participation_level = PARTICIPANT
-        # Select school page:
-        self.select_school()
-        # Contact info page:
-        self.submit_contact_info(participation_level=PARTICIPANT)
-        # Subscription price page:
-        self.next_button.click()
-        # Payment options page:
-        self.payment_option = NOW
-        # Should be on credit card details page now:
-        self.assertTrue(self.current_page_is_credit_card_details_page())
-
-    def test_pay_later_skips_credit_card_info_page(self):
-        """After choosing 'Pay Later', is the final confirmation page shown?
-        """
-        self.participation_level = PARTICIPANT
-        self.select_school()
-        # Contact info page:
-        self.submit_contact_info(participation_level=PARTICIPANT)
-        # Subscription price page:
-        self.next_button.click()
-        # Payment options page:
-        self.payment_option = LATER
-        # Should be on credit card details page now:
-        self.assertTrue(self.current_page_is_final_confirmation_page())
-
-    def test_participant_finally_redirected_to_survey(self):
-        self.register(participation_level=PARTICIPANT,
-                      payment_option=LATER)
-        self.assertTrue(self.current_page_is_survey_page())
-
-    def test_respondent_finally_redirected_to_survey(self):
-        self.register(participation_level=RESPONDENT)
-        self.assertTrue(self.current_page_is_survey_page())
-
-    #############################################
-    # tests that database is updated correctly: #
-    #############################################
-    def register(self,
-                 participation_level,
-                 school=None,
-                 payment_option=None,
-                 new_registration=True):
-        """For testing the side effects of a successful invocation
-        of the wizard.
-
-        Call register(), assume it succeeds, and then start poking around.
-
-        When `new_registration` is False, and the other args match
-        the args of the previous invocation of this method, the
-        registration process is short-circuited, and doesn't really
-        happen.  Useful for testing the after effects of a registration
-        separately; e.g., number of emails sent, if subscription was
-        created, etc.  Allows for individual tests (one assert per
-        test), without the overhead of registering before each one.
-        """
-        def args_dict():
-            """Returns a dictionary of the arguments used to see if
-            this instance of register() was called with the same args
-            as the previous.
-
-            Essentially, that's all args except `new_registration`.
-            """
-            return {
-                'participation_level': participation_level,
-                'school': school,
-                'payment_option': payment_option
-            }
-
-        def _register():
-            self.participation_level = participation_level
-
-            self.select_school(school=school)
-
-            self.submit_contact_info(participation_level=participation_level)
-
-            if participation_level == PARTICIPANT:
-                self.next_button.click()  # on price page.
-                self.payment_option = payment_option
-                if payment_option == NOW:
-                    self.credit_card_number = GOOD_CREDIT_CARD
-                    self.credit_card_expiration_month = "12"
-                    self.credit_card_expiration_year = "2020"
-                    self.credit_card_cvv = "123"
-                self.final_registration_button.click()
-
-        self.assertIn(participation_level, [PARTICIPANT, RESPONDENT])
-        self.assertIn(payment_option, [LATER, NOW, None])
-
-        self._register_args = args_dict()
-
-        school = school or self.school
-
-        if (new_registration or
-                self._register_args != self._previous_register_args):
-
-            try:
-                _register()
-            except Exception as exc:
-                self._previous_register_args = {}
-                raise exc
-
-        # remember args in case next call wants to reuse this registration:
-        self._previous_register_args = self._register_args
-
-    def _test_registration_model_mutation(self,
-                                          participation_level,
-                                          model,
-                                          difference,
-                                          school=None,
-                                          payment_option=None):
-        """
-        _test_registration_model_mutation(participation_level=PARTICIPANT,
-                                          model=Subscription,
-                                          difference=1,
-                                          school=OrganizationFactory(),
-                                          payment_option=NOW)
-
-        is True if after a participant paying now registers,
-        there's one more Subscription.
-        """
-        initial_count = model.objects.count()
-        self.register(participation_level=participation_level,
-                      school=school,
-                      payment_option=payment_option)
-        return initial_count + difference == model.objects.count()
-
-    def _test_registration_updates_contact_info(self, contact_info):
-        # clear the contact info from the Institution:
-        school = self.school_factory()
-
-        for contact_field in contact_info.keys():
-            setattr(self.institution, contact_field, '')
-        self.institution.save()
-
-        self.register(participation_level=PARTICIPANT,
-                      school=school,
-                      payment_option=LATER,
-                      new_registration=True)
-
-        institution = Institution.objects.get(aashe_id=school.account_num)
-        contact_info_from_institution = {}
-
-        for contact_field in contact_info.keys():
-            contact_info_from_institution[contact_field] = (
-                getattr(institution, contact_field))
-
-        self.assertDictEqual(contact_info_from_institution, contact_info)
-
-    def test_registration_updates_institution_contact_info(self):
-        self._test_registration_updates_contact_info(CONTACT_INFO)
-
-    def test_registration_updates_institution_executive_contact_info(self):
-        self.maxDiff = None
-        self._test_registration_updates_contact_info(EXECUTIVE_CONTACT_INFO)
-
-    #############################
-    # full access pay now tests #
-    #############################
-    def test_participant_paying_now_creates_institution(self):
-        self.assertTrue(
-            self._test_registration_model_mutation(
-                participation_level=PARTICIPANT,
-                model=Institution,
-                difference=(+1),
-                school=self.school_factory(),
-                payment_option=NOW))
-
-    def test_participant_paying_now_creates_subscription(self):
-        self.assertTrue(
-            self._test_registration_model_mutation(
-                participation_level=PARTICIPANT,
-                model=Subscription,
-                difference=(+1),
-                school=self.school_factory(),
-                payment_option=NOW))
-
-    def test_participant_paying_now_creates_stars_account(self):
-        self.assertTrue(
-            self._test_registration_model_mutation(
-                participation_level=PARTICIPANT,
-                model=StarsAccount,
-                difference=(+1),
-                school=self.school_factory(),
-                payment_option=NOW))
-
-    def test_participant_paying_now_creates_subscription_payment(self):
-        self.assertTrue(
-            self._test_registration_model_mutation(
-                participation_level=PARTICIPANT,
-                model=SubscriptionPayment,
-                difference=(+1),
-                school=self.school_factory(),
-                payment_option=NOW))
-
-    def test_participant_paying_now_creates_subsmissionset(self):
-        self.assertTrue(
-            self._test_registration_model_mutation(
-                participation_level=PARTICIPANT,
-                model=SubmissionSet,
-                difference=(+1),
-                school=self.school_factory(),
-                payment_option=NOW))
-
-    def test_participant_paying_now_sets_institution_current_submission(self):
-        self.institution.current_submission = None
-        self.institution.save()
-        school = self.school_factory()
-        self.register(participation_level=PARTICIPANT,
-                      school=school,
-                      payment_option=NOW,
-                      new_registration=True)
-        self.assertIsNotNone(self.school)
-
-    def test_emails_sent_for_full_access_paying_now(self):
-        initial_num_outbound_mails = len(mail.outbox)
-
-        self.register(participation_level=PARTICIPANT,
-                      payment_option=LATER)
-
-        self.assertEqual(len(mail.outbox),
-                         initial_num_outbound_mails + 2)
-
-        self.assertItemsEqual(
-            mail.outbox[0].to,
-            [EXECUTIVE_CONTACT_INFO['executive_contact_email']])
-
-        self.assertItemsEqual(
-            mail.outbox[1].to,
-            [CONTACT_INFO['contact_email'], self.user.email])
-
-    ###############################
-    # full access pay later tests #
-    ###############################
-    def test_participant_paying_later_creates_institution(self):
-        self.assertTrue(
-            self._test_registration_model_mutation(
-                participation_level=PARTICIPANT,
-                model=Institution,
-                difference=(+1),
-                school=self.school_factory(),
-                payment_option=LATER))
-
-    def test_participant_paying_later_creates_subscription(self):
-        self.assertTrue(
-            self._test_registration_model_mutation(
-                participation_level=PARTICIPANT,
-                model=Subscription,
-                difference=(+1),
-                school=self.school_factory(),
-                payment_option=LATER))
-
-    def test_participant_paying_later_creates_stars_account(self):
-        self.assertTrue(
-            self._test_registration_model_mutation(
-                participation_level=PARTICIPANT,
-                model=StarsAccount,
-                difference=(+1),
-                school=self.school_factory(),
-                payment_option=LATER))
-
-    def test_participant_paying_later_creates_submissionset(self):
-        self.assertTrue(
-            self._test_registration_model_mutation(
-                participation_level=PARTICIPANT,
-                model=SubmissionSet,
-                difference=(+1),
-                school=self.school_factory(),
-                payment_option=LATER))
-
-    def test_participant_paying_later_does_not_create_subscription_payment(
-            self):
-        self.assertTrue(
-            self._test_registration_model_mutation(
-                participation_level=PARTICIPANT,
-                model=SubscriptionPayment,
-                difference=(+0),
-                school=self.school_factory(),
-                payment_option=LATER))
-
-    def test_participant_paying_later_sets_institution_current_submission(
-            self):
-        self.institution.current_submission = None
-        self.institution.save()
-        school = self.school_factory()
-        self.register(participation_level=PARTICIPANT,
-                      school=school,
-                      payment_option=NOW,
-                      new_registration=True)
-        self.assertIsNotNone(self.school)
-
-    def test_emails_sent_for_full_access_paying_later(self):
-        initial_num_outbound_mails = len(mail.outbox)
-
-        self.register(participation_level=PARTICIPANT,
-                      payment_option=LATER)
-
-        self.assertEqual(len(mail.outbox),
-                         initial_num_outbound_mails + 2)
-
-        self.assertItemsEqual(
-            mail.outbox[0].to,
-            [EXECUTIVE_CONTACT_INFO['executive_contact_email']])
-
-        self.assertItemsEqual(
-            mail.outbox[1].to,
-            [CONTACT_INFO['contact_email'], self.user.email])
-
-    ######################
-    # basic access tests #
-    ######################
-    def test_basic_access_registration_creates_institution(self):
-        self.assertTrue(
-            self._test_registration_model_mutation(
-                participation_level=RESPONDENT,
-                model=Institution,
-                difference=(+1),
-                school=self.school_factory()))
-
-    def test_basic_access_registration_creates_stars_account(self):
-        self.assertTrue(
-            self._test_registration_model_mutation(
-                participation_level=RESPONDENT,
-                model=StarsAccount,
-                difference=(+1),
-                school=self.school_factory()))
-
-    def test_basic_access_registration_creates_submissionset(self):
-        self.assertTrue(
-            self._test_registration_model_mutation(
-                participation_level=RESPONDENT,
-                model=SubmissionSet,
-                difference=(+1),
-                school=self.school_factory()))
-
-    def test_no_emails_sent_for_basic_access_registration(self):
-        """Are any emails sent for Basic Access registration?"""
-        initial_num_outbound_mails = len(mail.outbox)
-
-        self.register(participation_level=RESPONDENT,
-                      new_registration=False)
-
-        self.assertEqual(len(mail.outbox), initial_num_outbound_mails)
-
-    ###################################################
-    # tests of exception handling (i.e., cleaning up) #
-    ###################################################
-    def _set_initial_object_counts(self):
-        self.initial_institutions = Institution.objects.count()
-        self.initial_starsaccounts = StarsAccount.objects.count()
-        self.initial_submissionsets = SubmissionSet.objects.count()
-        self.initial_subscriptions = Subscription.objects.count()
-        self.initial_payments = SubscriptionPayment.objects.count()
-
-    def _initial_object_counts_are_still_correct(self):
-        self.assertEqual(self.initial_institutions,
-                         Institution.objects.count())
-        self.assertEqual(self.initial_starsaccounts,
-                         StarsAccount.objects.count())
-        self.assertEqual(self.initial_submissionsets,
-                         SubmissionSet.objects.count())
-        self.assertEqual(self.initial_subscriptions,
-                         Subscription.objects.count())
-        self.assertEqual(self.initial_payments,
-                         SubscriptionPayment.objects.count())
-
-    def test_invalid_cc_tx_doesnt_create_records(self):
-        """Is the db left untouched when a credit card transaction fails?"""
-        self._set_initial_object_counts()
-
-        self.participation_level = PARTICIPANT
-        self.select_school()
-        self.submit_contact_info(participation_level=PARTICIPANT)
-        self.next_button.click()  # price page
-        self.payment_option = NOW
-        self.credit_card_number = "badcreditcardnumber"
-        self.credit_card_expiration_month = "12"
-        self.credit_card_expiration_year = "2020"
-        self.credit_card_cvv = "123"
-        self.final_registration_button.click()
-
-        self._initial_object_counts_are_still_correct()
-
-    def test_valid_cc(self):
-        """Can we process a credit card charge?"""
-        self.participation_level = PARTICIPANT
-        self.select_school()
-        self.submit_contact_info(participation_level=PARTICIPANT)
-        self.next_button.click()  # price page
-        self.payment_option = NOW
-        self.credit_card_number = "4007000000027"  # test number
-        self.credit_card_expiration_month = "12"
-        self.credit_card_expiration_year = "2020"
-        self.credit_card_cvv = "123"
-        self.final_registration_button.click()
-        self.assertTrue(self.current_page_is_survey_page())
-
-    def _raise_forced_exception(*args, **kwargs):
-        """Stub to raise an exception, for testing exception handling."""
-        raise ForcedException()
-
-    @mock.patch('stars.apps.registration.views.init_starsaccount',
-                _raise_forced_exception)
-    def test_cleanup_for_basic_access_broken_init_starsaccount(self):
-        """If init_starsaccount fails for Basic Access, is mess cleaned up?
-        """
-        self._set_initial_object_counts()
-        self.register(participation_level=RESPONDENT,
-                      new_registration=True)
-        self._initial_object_counts_are_still_correct()
-
-    @mock.patch('stars.apps.registration.views.init_starsaccount',
-                _raise_forced_exception)
-    def test_cleanup_for_full_access_broken_init_starsaccount(self):
-        """If init_starsaccount fails for Full Access, is the mess cleaned up?
-        """
-        self._set_initial_object_counts()
-        self.register(participation_level=PARTICIPANT,
-                      payment_option=Subscription.PAY_LATER,
-                      new_registration=True)
-        self._initial_object_counts_are_still_correct()
-
-    @mock.patch('stars.apps.registration.views.init_submissionset',
-                _raise_forced_exception)
-    def test_cleanup_for_basic_access_broken_init_submissionset(self):
-        """If init_submissionset fails for Basic Access, is mess cleaned up?
-        """
-        self._set_initial_object_counts()
-        self.register(participation_level=RESPONDENT,
-                      new_registration=True)
-        self._initial_object_counts_are_still_correct()
-
-    @mock.patch('stars.apps.registration.views.init_submissionset',
-                _raise_forced_exception)
-    def test_cleanup_for_full_access_broken_init_submissionset(self):
-        """If init_submissionset fails for Full Access, is the mess cleaned up?
-        """
-        self._set_initial_object_counts()
-        self.register(participation_level=PARTICIPANT,
-                      payment_option=Subscription.PAY_LATER,
-                      new_registration=True)
-        self._initial_object_counts_are_still_correct()
-
-
-=======
->>>>>>> 237adf4b
 class SurveyViewTest(InstitutionAdminToolMixinTest):
 
     view_class = views.SurveyView