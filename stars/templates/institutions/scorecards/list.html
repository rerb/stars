{% extends "institutions/base.html" %}

{% block title %}{{ institution }} | {{ block.super }}{% endblock %}

{% block crumb-tab %}
	<li class="breadcrumb-item">{{ institution }}</li>
{% endblock %}

{% block content %}

    <div class='row justify-content-center'>
        <div class="col-12 text-center">
            <h1>{{ institution }} Reports</h1>
        </div>
        <div class="col-12 text-center">
            <h4>
                {{ institution.get_location_string }}
            </h4>
        </div>
            <div class="col-6">
            <table class='table'>
            	<thead>
                <tr>
                    <th>STARS Version</th>
                    <th>Submission Date</th>
                    <th>Rating</th>
                </tr>
                </thead>
                <tbody>
                {% for ss in submission_sets %}
                    <tr>
                        <td>
                            {{ ss.creditset }}
                        </td>
                        <td>
                            <a href='{{ ss.get_scorecard_url }}'>
                                {% if ss.date_submitted %}
                                    {{ ss.date_submitted }}
                                {% else %}
                                    Pending Submission
                                {% endif %}
                            </a>
                        </td>
                        <td>
                            {% if ss.status == 'r' %}
                              {% if not ss.expired %}
                                {{ ss.rating }}
                              {% else %}
                                Expired
                              {% endif %}
                            {% else %}
                                Not Rated
                            {% endif %}
<<<<<<< HEAD
                        </td>
                    </tr>
                {% endfor %}
                </tbody>
            </table>
        </div>

        </div>




=======
                        </a>
                    </td>
                    <td>
                        {% if ss.status == 'r' %}
                          {% if not ss.expired %}
                            {{ ss.rating }}
                          {% else %}
                            {{ ss.rating }} - expired
                          {% endif %}
                        {% else %}
                            Not Rated
                        {% endif %}
                    </td>
                </tr>
            {% endfor %}
            </tbody>
        </table>
    </div>
    </div>
>>>>>>> f704797b

    <script>
        jQuery( function($) {
            $('tbody tr').addClass('clickable').click( function() {
                var href = $(this).find('a').attr('href')
                if(href) {
                    window.location = href;
                }
            });
        });
    </script>
{% endblock %}<|MERGE_RESOLUTION|>--- conflicted
+++ resolved
@@ -46,45 +46,18 @@
                               {% if not ss.expired %}
                                 {{ ss.rating }}
                               {% else %}
-                                Expired
+                                {{ ss.rating }} - expired
                               {% endif %}
                             {% else %}
                                 Not Rated
                             {% endif %}
-<<<<<<< HEAD
                         </td>
                     </tr>
                 {% endfor %}
-                </tbody>
-            </table>
-        </div>
-
-        </div>
-
-
-
-
-=======
-                        </a>
-                    </td>
-                    <td>
-                        {% if ss.status == 'r' %}
-                          {% if not ss.expired %}
-                            {{ ss.rating }}
-                          {% else %}
-                            {{ ss.rating }} - expired
-                          {% endif %}
-                        {% else %}
-                            Not Rated
-                        {% endif %}
-                    </td>
-                </tr>
-            {% endfor %}
             </tbody>
         </table>
     </div>
     </div>
->>>>>>> f704797b
 
     <script>
         jQuery( function($) {
