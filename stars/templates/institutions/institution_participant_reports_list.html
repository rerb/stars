{% extends 'institutions/base.html' %}

{% block title %}Participants &amp; Reports | {{ block.super }}{% endblock %}

{% block h1 %}STARS Participants &amp; Reports{% endblock %}

{% block tabs %}
{% endblock %}

{% block crumb-tab %}
  <li>Participants &amp; Reports</li>
{% endblock %}

{% block tab_content %}
<<<<<<< HEAD
<span class="help_text"> <p>
    <b>
      {{ inst_count }} institutions
    </b>
    have registered to use the STARS Reporting Tool. Of these institutions
    <b>
      {{ member_count }} are AASHE members
    </b>
    (<sup class='symbol'>m</sup>).
    Each institution's most recent report is listed below. Ratings that have
    not been updated in more than three years are considered to be expired (*).
    Institutions awarded Reporter designation elected not to publish scoring
    information or pursue a rating. Click on an institution's name to view all
    STARS reports.
</p> </span>
{% load help %}
{% show_help_context 'rated_institutions_page' 0 %}
{% load cache %}
{% cache 7200 institution_list_rated sort_key rev %}
<!-- template cached: {% now "jS F Y H:i" %} -->
<table id="institution_list" class="table table-striped table-condensed">
  <thead>
    <tr>
      {% for col in sort_columns %}
      <th>
        {% ifequal col.key sort_key %}
        <a href='?sort={{ rev }}{{ col.key }}' title='sort'>{{ col.title }}</a>
        <img src='/media/static/images/{% ifequal rev '-' %}sort_desc.png{% else %}sort_asc.png{% endifequal %}' alt='^'/>
        {% else %}
        <a href='?sort={{ col.key }}' title='sort'>{{ col.title }}</a>
        {% endifequal %}
      </th>
      {% endfor %}
    </tr>
  </thead>
  <tbody>
    {% for institution in object_list %}
    <tr class="{% cycle 'even' 'odd' %}">
      <td style='text-align: left' class="span4">
	{% if institution.rated_submission %}
        <a href='{% url scorecard-list institution.slug %}'
           id='scorecard-list'>
          {{ institution.name }}
        </a>
	{% else %}
	{{ institution.name }}
	{% endif %}
        {% include "institutions/inst_property_icons.html" %}
      </td>
      <td class="span3">
        {{ institution.country }}{% if institution.ms_institution.state %}, {{ institution.ms_institution.state }}
        {% endif %}
      </td>
      <td class="span1">
        {{ institution.rated_submission.creditset.version }}
      </td>
      <td class="span2">
	   {% if institution.current_rating %}
          {{ institution.current_rating }}
     {% endif %}
     {% if institution.older_than_three_years %}
          *
	   {% endif %}
      </td>
      <td class="span2">
        {% if institution.rated_submission %}
            <a href='{% url scorecard-summary institution.slug institution.rated_submission.date_submitted %}'>
              {{ institution.rated_submission.date_submitted }}
            </a>
        {% elif institution.latest_expired_submission %}
            <a href='{% url scorecard-summary institution.slug institution.latest_expired_submission.date_submitted %}'>
              {{ institution.latest_expired_submission.date_submitted }}
            </a>
        {% endif %}
      </td>
    </tr>
    {% endfor %}
  </tbody>
</table>
{% endcache %}
=======
  <span class="help_text">
    <p>
      <b>
        {{ inst_count }} institutions
      </b>
      have registered to use the STARS Reporting Tool. Of these institutions
      <b>
        {{ member_count }} are AASHE members
      </b>
      (<sup class='symbol'>m</sup>).
      Each institution's most recent report is listed below. Ratings
      that have not been updated in more than three years are
      considered to be expired (*).  Click on an institution's name to
      view all STARS reports.
    </p>
  </span>
  {% load help %}
  {% show_help_context 'rated_institutions_page' 0 %}
  {% load cache %}
  {% cache 7200 institution_list_rated sort_key rev %}
    <!-- template cached: {% now "jS F Y H:i" %} -->
    <table id="institution_list" class="table table-striped table-condensed">
      <thead>
        <tr>
          {% for col in sort_columns %}
            <th>
              {% ifequal col.key sort_key %}
                <a href='?sort={{ rev }}{{ col.key }}' title='sort'>
                  {{ col.title }}</a>
                <img src='/media/static/images/{% ifequal rev '-' %}sort_desc.png{% else %}sort_asc.png{% endifequal %}' alt='^'/>
              {% else %}
                <a href='?sort={{ col.key }}' title='sort'>{{ col.title }}</a>
              {% endifequal %}
            </th>
          {% endfor %}
        </tr>
      </thead>
      <tbody>
        {% for institution in object_list %}
          <tr class="{% cycle 'even' 'odd' %}">
            <td style='text-align: left' class="span4">
              {% if institution.rated_submission %}
                <a href='{% url scorecard-list institution.slug %}'
                   id='scorecard-list'>
                  {{ institution.name }}
                </a>
              {% else %}
                {{ institution.name }}
              {% endif %}
              {% include "institutions/inst_property_icons.html" %}
            </td>
            <td class="span3">
              {{ institution.country }}
              {% if institution.ms_institution.state %}
                , {{ institution.ms_institution.state }}
              {% endif %}
            </td>
            <td class="span1">
              {{ institution.rated_submission.creditset.version }}
            </td>
            <td class="span2">
	      {% if institution.current_rating %}
                {{ institution.current_rating }}
              {% endif %}
              {% if institution.older_than_three_years %}
                *
	      {% endif %}
            </td>
            <td class="span2">
              {% if institution.rated_submission %}
                <a href='{% url scorecard-summary institution.slug institution.rated_submission.date_submitted %}'>
                  {{ institution.rated_submission.date_submitted }}
                </a>
              {% elif institution.latest_expired_submission %}
                <a href='{% url scorecard-summary institution.slug institution.latest_expired_submission.date_submitted %}'>
                  {{ institution.latest_expired_submission.date_submitted }}
                </a>
              {% endif %}
            </td>
          </tr>
        {% endfor %}
      </tbody>
    </table>
  {% endcache %}

  <script>
   jQuery( function($) {
     $('tbody tr').addClass('clickable').click( function() {
       var href = $(this).find('#scorecard-list').attr('href')
       if(href) {
         window.location = href;
       }
     });
   });
  </script>
>>>>>>> 53c6ff4b

{% endblock %}<|MERGE_RESOLUTION|>--- conflicted
+++ resolved
@@ -12,88 +12,6 @@
 {% endblock %}
 
 {% block tab_content %}
-<<<<<<< HEAD
-<span class="help_text"> <p>
-    <b>
-      {{ inst_count }} institutions
-    </b>
-    have registered to use the STARS Reporting Tool. Of these institutions
-    <b>
-      {{ member_count }} are AASHE members
-    </b>
-    (<sup class='symbol'>m</sup>).
-    Each institution's most recent report is listed below. Ratings that have
-    not been updated in more than three years are considered to be expired (*).
-    Institutions awarded Reporter designation elected not to publish scoring
-    information or pursue a rating. Click on an institution's name to view all
-    STARS reports.
-</p> </span>
-{% load help %}
-{% show_help_context 'rated_institutions_page' 0 %}
-{% load cache %}
-{% cache 7200 institution_list_rated sort_key rev %}
-<!-- template cached: {% now "jS F Y H:i" %} -->
-<table id="institution_list" class="table table-striped table-condensed">
-  <thead>
-    <tr>
-      {% for col in sort_columns %}
-      <th>
-        {% ifequal col.key sort_key %}
-        <a href='?sort={{ rev }}{{ col.key }}' title='sort'>{{ col.title }}</a>
-        <img src='/media/static/images/{% ifequal rev '-' %}sort_desc.png{% else %}sort_asc.png{% endifequal %}' alt='^'/>
-        {% else %}
-        <a href='?sort={{ col.key }}' title='sort'>{{ col.title }}</a>
-        {% endifequal %}
-      </th>
-      {% endfor %}
-    </tr>
-  </thead>
-  <tbody>
-    {% for institution in object_list %}
-    <tr class="{% cycle 'even' 'odd' %}">
-      <td style='text-align: left' class="span4">
-	{% if institution.rated_submission %}
-        <a href='{% url scorecard-list institution.slug %}'
-           id='scorecard-list'>
-          {{ institution.name }}
-        </a>
-	{% else %}
-	{{ institution.name }}
-	{% endif %}
-        {% include "institutions/inst_property_icons.html" %}
-      </td>
-      <td class="span3">
-        {{ institution.country }}{% if institution.ms_institution.state %}, {{ institution.ms_institution.state }}
-        {% endif %}
-      </td>
-      <td class="span1">
-        {{ institution.rated_submission.creditset.version }}
-      </td>
-      <td class="span2">
-	   {% if institution.current_rating %}
-          {{ institution.current_rating }}
-     {% endif %}
-     {% if institution.older_than_three_years %}
-          *
-	   {% endif %}
-      </td>
-      <td class="span2">
-        {% if institution.rated_submission %}
-            <a href='{% url scorecard-summary institution.slug institution.rated_submission.date_submitted %}'>
-              {{ institution.rated_submission.date_submitted }}
-            </a>
-        {% elif institution.latest_expired_submission %}
-            <a href='{% url scorecard-summary institution.slug institution.latest_expired_submission.date_submitted %}'>
-              {{ institution.latest_expired_submission.date_submitted }}
-            </a>
-        {% endif %}
-      </td>
-    </tr>
-    {% endfor %}
-  </tbody>
-</table>
-{% endcache %}
-=======
   <span class="help_text">
     <p>
       <b>
@@ -189,6 +107,5 @@
      });
    });
   </script>
->>>>>>> 53c6ff4b
 
 {% endblock %}